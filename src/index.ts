import axios from 'axios'
import { createHash } from 'crypto'
import crypto from 'crypto'
import { Transaction, Connection, Keypair, PublicKey } from '@_koii/web3.js'
import Datastore from 'nedb-promises'
import {
  promises as fsPromises,
  createWriteStream,
  WriteStream,
  readFileSync,
} from 'fs'
import bs58 from 'bs58'
import nacl from 'tweetnacl'
import express from 'express'
import dotenv from 'dotenv'
import bodyParser from 'body-parser'
import {
  GenericHandlerResponse,
  TaskState,
  TaskNode,
  TaskSubmissionState,
  TaskDistributionInfo,
  LogLevel,
  TaskStateOptions,
} from './types'

dotenv.config()

const TASK_NAME: string = process.argv[2] || 'Local'
const TASK_ID: string | undefined = process.argv[3]
const EXPRESS_PORT: number = parseInt(process.argv[4], 10) || 3000
const MAIN_ACCOUNT_PUBKEY: string = process.argv[6] || ''
const SECRET_KEY: string = process.argv[7] || ''
const K2_NODE_URL: string = process.argv[8] || '"https://testnet.koii.network"'
const SERVICE_URL: string = process.argv[9] || ''
const STAKE: number = parseFloat(process.argv[10]) || 0
const TASK_NODE_PORT: number = parseInt(process.argv[11], 10) || 0

const app = express()

console.log('SETTING UP EXPRESS')

app.use(bodyParser.urlencoded({ extended: false }))
app.use(bodyParser.json())

app.use((req, res, next) => {
  res.setHeader('Access-Control-Allow-Origin', '*')
  res.setHeader('Access-Control-Allow-Methods', 'GET, POST, PUT, PATCH, DELETE')
  res.setHeader('Access-Control-Allow-Headers', 'Content-Type')
  res.setHeader('Access-Control-Allow-Credentials', 'false')
  if (req.method === 'OPTIONS') {
    return res.sendStatus(204)
  }
  next()
})

app.get('/', (req, res) => {
  res.json({ status: 200, message: 'Running' })
})

const _server = app.listen(EXPRESS_PORT, () => {
  console.log(`${TASK_NAME} listening on port ${EXPRESS_PORT}`)
})

const taskNodeAdministered: boolean = !!TASK_ID
const BASE_ROOT_URL: string = `http://localhost:${TASK_NODE_PORT}/namespace-wrapper`

let connection: Connection

class NamespaceWrapper implements TaskNode {
  private db: Datastore<any> | null = null
  public testingMainSystemAccount: Keypair | null = null
  public testingStakingSystemAccount: Keypair | null = null
  public testingTaskState: TaskState | null = null
  public testingDistributionList: any = null

  constructor() {
    if (taskNodeAdministered) {
      this.initializeDB()
    } else {
      this.db = Datastore.create('./localKOIIDB.db')
      this.defaultTaskSetup()
    }
  }

  public async initializeDB(): Promise<void> {
    if (this.db) return
    try {
      if (taskNodeAdministered) {
        const path = await this.getTaskLevelDBPath()
        this.db = Datastore.create(path)
      } else {
        this.db = Datastore.create('./localKOIIDB.db')
      }
    } catch (e) {
      this.db = Datastore.create(`../namespace/${TASK_ID}/KOIILevelDB.db`)
    }
  }

  async getDb(): Promise<Datastore<any>> {
    if (this.db) return this.db
    await this.initializeDB()
    return this.db!
  }

  async storeGet(key: string): Promise<string | null> {
    try {
      await this.initializeDB()
      const resp = await this.db!.findOne({ key })
      return resp ? resp[key] : null
    } catch (e) {
      console.error(e)
      return null
    }
  }

  async storeSet(key: string, value: string): Promise<void> {
    try {
      await this.initializeDB()
      await this.db!.update({ key }, { [key]: value, key }, { upsert: true })
    } catch (e) {
      console.error(e)
      return undefined
    }
  }

  async fs(
    method: keyof typeof fsPromises,
    path: string,
    ...args: any[]
  ): Promise<any> {
    if (taskNodeAdministered) {
      return await genericHandler('fs', method, path, ...args)
    } else {
      const fsMethod = fsPromises[method] as (...args: any[]) => Promise<any>
      return fsMethod(path, ...args)
    }
  }

  async fsStaking(
    method: keyof typeof fsPromises,
    path: string,
    ...args: any[]
  ): Promise<any> {
    if (taskNodeAdministered) {
      return await genericHandler('fsStaking', method, path, ...args)
    } else {
      const fsMethod = fsPromises[method] as (...args: any[]) => Promise<any>
      return fsMethod(path, ...args)
    }
  }
  async fsWriteStream(imagepath: string): Promise<WriteStream | void> {
    if (taskNodeAdministered) {
      return await genericHandler('fsWriteStream', imagepath)
    } else {
      const writer = createWriteStream(imagepath)
      return writer
    }
  }

  async fsReadStream(imagepath: string): Promise<Buffer | void> {
    if (taskNodeAdministered) {
      return await genericHandler('fsReadStream', imagepath)
    } else {
      const file = readFileSync(imagepath)
      return file
    }
  }

  async payloadSigning(body: Record<string, unknown>): Promise<string | void> {
    if (taskNodeAdministered) {
      return await genericHandler('signData', body)
    } else {
      const msg = new TextEncoder().encode(JSON.stringify(body))
      const signedMessage = nacl.sign(
        msg,
        this.testingMainSystemAccount!.secretKey,
      )
      return await this.bs58Encode(signedMessage)
    }
  }

  async bs58Encode(data: Uint8Array): Promise<string> {
    return bs58.encode(data)
  }

  async bs58Decode(data: string): Promise<Uint8Array> {
    return new Uint8Array(bs58.decode(data))
  }

  decodePayload(payload: Uint8Array): string {
    return new TextDecoder().decode(payload)
  }

  async verifySignature(
    signedMessage: string,
    pubKey: string,
  ): Promise<{ data?: string; error?: string }> {
    if (taskNodeAdministered) {
      return await genericHandler('verifySignedData', signedMessage, pubKey)
    } else {
      try {
        const payload = nacl.sign.open(
          await this.bs58Decode(signedMessage),
          await this.bs58Decode(pubKey),
        )
        if (!payload) return { error: 'Invalid signature' }
        return { data: this.decodePayload(payload) }
      } catch (e) {
        console.error(e)
        return { error: `Verification failed: ${e}` }
      }
    }
  }

  async getSlot(): Promise<number> {
    if (taskNodeAdministered) {
      const response = await genericHandler('getCurrentSlot')
      if (typeof response === 'number') {
        return response
      } else {
        console.error('Error getting slot:', response)
        return 0 // or handle error appropriately
      }
    } else {
      return 100
    }
  }

  async getNodes(url: string) {
    if (taskNodeAdministered) {
      return await genericHandler('getNodes', url)
    } else {
      console.log('Cannot call getNodes in testing mode')
    }
  }

  async getRpcUrl(): Promise<string | void> {
    if (taskNodeAdministered) {
      return await genericHandler('getRpcUrl')
    } else {
      console.log('Cannot call get URL in testing mode')
    }
  }

  async getProgramAccounts() {
    if (taskNodeAdministered) {
      return await genericHandler('getProgramAccounts')
    } else {
      console.log('Cannot call getProgramAccounts in testing mode')
    }
  }

  async sendAndConfirmTransactionWrapper(
    transaction: Transaction,
    signers: Keypair[],
  ): Promise<void | string> {
    if (taskNodeAdministered) {
      console.log('Cannot call sendTransaction in testing mode')
      return
    }
    const blockhash = (await connection.getRecentBlockhash('finalized'))
      .blockhash
    transaction.recentBlockhash = blockhash
    transaction.feePayer = new PublicKey(MAIN_ACCOUNT_PUBKEY)
    return await genericHandler(
      'sendAndConfirmTransactionWrapper',
      transaction.serialize({
        requireAllSignatures: false,
        verifySignatures: false,
      }),
      signers,
    )
  }

  async sendTransaction(
    serviceNodeAccount: PublicKey,
    beneficiaryAccount: PublicKey,
    amount: number,
  ): Promise<void | string> {
    if (!taskNodeAdministered) {
      console.log('Cannot call sendTransaction in testing mode')
      return
    }
    return await genericHandler(
      'sendTransaction',
      serviceNodeAccount,
      beneficiaryAccount,
      amount,
    )
  }

  async claimReward(
    stakePotAccount: PublicKey,
    beneficiaryAccount: PublicKey,
    claimerKeypair: Keypair,
  ): Promise<void> {
    if (taskNodeAdministered) {
      console.log('Cannot call sendTransaction in testing mode')
      return
    }
    return await genericHandler(
      'claimReward',
      stakePotAccount,
      beneficiaryAccount,
      claimerKeypair,
    )
  }

  async stakeOnChain(
    taskStateInfoPublicKey: PublicKey,
    stakingAccKeypair: Keypair,
    stakePotAccount: PublicKey,
    stakeAmount: number,
  ): Promise<void | string> {
    if (taskNodeAdministered) {
      return await genericHandler(
        'stakeOnChain',
        taskStateInfoPublicKey,
        stakingAccKeypair,
        stakePotAccount,
        stakeAmount,
      )
    } else {
      this.testingTaskState!.stake_list[
        this.testingStakingSystemAccount!.publicKey.toBase58()
      ] = stakeAmount
    }
  }

  async logMessage(
    level: LogLevel,
    message: string,
    action: string,
  ): Promise<boolean> {
    switch (level) {
      case LogLevel.Log:
        console.log(message, action)
        break
      case LogLevel.Warn:
        console.warn(message, action)
        break
      case LogLevel.Error:
        console.error(message, action)
        break
      default:
        console.log(
          `Invalid log level: ${level}. The log levels can be log, warn or error`,
        )
        return false
    }
    return true
  }

  /**
   * This logger function is used to log the task erros , warnings and logs on desktop-node
   * @param {level} enum // Receive method ["Log", "Warn", "Error"]
   enum LogLevel {
   Log = 'log',
   Warn = 'warn',
   Error = 'error',
   }
   * @param {message} string // log, error or warning message
   * @returns {boolean} // true if the message is logged successfully otherwise false
   */

  async logger(
    level: LogLevel,
    message: string,
    action: string,
  ): Promise<boolean> {
    if (taskNodeAdministered) {
      return await genericHandler('logger', level, message, action)
    } else {
      return await this.logMessage(level, message, action)
    }
  }

  async checkSubmissionAndUpdateRound(
    submissionValue: string = 'default',
    round: number,
  ): Promise<void> {
    if (taskNodeAdministered) {
      await genericHandler(
        'checkSubmissionAndUpdateRound',
        submissionValue,
        round,
      )
    } else {
      if (!this.testingTaskState!.submissions[round]) {
        this.testingTaskState!.submissions[round] = {}
      }
      this.testingTaskState!.submissions[round][
        this.testingStakingSystemAccount!.publicKey.toBase58()
      ] = {
        submission_value: submissionValue,
        slot: 100,
        round,
      }
    }
  }

  async getTaskState(options: TaskStateOptions): Promise<TaskState | null> {
    if (taskNodeAdministered) {
      const response = await genericHandler('getTaskState', options)
      if (typeof response === 'number') {
        // Handle error response (numbers)
        console.log('Error in getting task state', response)
        return null
      } else {
        // Handle successful response
        return response
      }
    } else {
      return this.testingTaskState
    }
  }

  async getTaskLevelDBPath(): Promise<string> {
    if (taskNodeAdministered) {
      return await genericHandler('getTaskLevelDBPath')
    } else {
      return './KOIIDB'
    }
  }

  async getBasePath(): Promise<string> {
    if (taskNodeAdministered) {
      return await genericHandler('getBasePath')
    } else {
      return './'
    }
  }

  async getRound(): Promise<number> {
    if (taskNodeAdministered) {
      return await genericHandler('getRound')
    } else {
      return 1
    }
  }

  async defaultTaskSetup(): Promise<void> {
    if (taskNodeAdministered) {
      await genericHandler('defaultTaskSetup')
    } else {
      if (this.testingTaskState) return
      this.testingMainSystemAccount = new Keypair()
      this.testingStakingSystemAccount = this.getTestingStakingWallet()
      this.testingDistributionList = {}
      this.testingTaskState = {
        task_id: '',
        task_name: 'DummyTestState',
        task_manager: '',
        is_allowlisted: false,
        is_active: false,
        task_audit_program: 'test',
        stake_pot_account: '',
        total_bounty_amount: 10000000000,
        bounty_amount_per_round: 1000000000,
        current_round: 0,
        available_balances: {},
        stake_list: {},
        task_metadata: 'test',
        task_description: 'Dummy Task state for testing flow',
        submissions: {},
        submissions_audit_trigger: {},
        total_stake_amount: 50000000000,
        minimum_stake_amount: 5000000000,
        ip_address_list: {},
        round_time: 600,
        starting_slot: 0,
        audit_window: 200,
        submission_window: 200,
        task_executable_network: 'IPFS',
        distribution_rewards_submission: {},
        distributions_audit_trigger: {},
        distributions_audit_record: {},
        task_vars: 'test',
        koii_vars: 'test',
        is_migrated: false,
        migrated_to: '',
        allowed_failed_distributions: 0,
      }
    }
  }

  async getTaskSubmissionInfo(
    round: number,
  ): Promise<TaskSubmissionState | null> {
    if (taskNodeAdministered) {
      const taskSubmissionInfo = await genericHandler(
        'getTaskSubmissionInfo',
        round,
      )
      if (
        typeof taskSubmissionInfo === 'object' &&
        'error' in taskSubmissionInfo
      ) {
        return null
      }
      return taskSubmissionInfo
    } else {
      return this.testingTaskState
    }
  }

  async getSubmitterAccount(): Promise<Keypair | null> {
    if (taskNodeAdministered) {
      const submitterAccountResp = await genericHandler('getSubmitterAccount')
      return Keypair.fromSecretKey(
        Uint8Array.from(Object.values(submitterAccountResp._keypair.secretKey)),
      )
    } else {
      return this.testingStakingSystemAccount
    }
  }

  async getMainAccountPubkey(): Promise<string | null> {
    if (taskNodeAdministered) {
      return MAIN_ACCOUNT_PUBKEY
    } else {
      return this.testingMainSystemAccount!.publicKey.toBase58()
    }
  }

  async getTaskNodeVersion(): Promise<string> {
    if (taskNodeAdministered) {
      return await genericHandler('getTaskNodeVersion')
    } else {
      return '1.11.19'
    }
  }

  async auditSubmission(
    candidatePubkey: PublicKey,
    isValid: boolean,
    voterKeypair: Keypair,
    round: number,
  ): Promise<void> {
    if (taskNodeAdministered) {
      await genericHandler('auditSubmission', candidatePubkey, isValid, round)
    } else {
      if (
        this.testingTaskState!.submissions_audit_trigger[round] &&
        this.testingTaskState!.submissions_audit_trigger[round][
        candidatePubkey.toBase58()
        ]
      ) {
        this.testingTaskState!.submissions_audit_trigger[round][
          candidatePubkey.toBase58()
        ].votes.push({
          is_valid: isValid,
          voter: voterKeypair.publicKey,
          slot: 100,
        })
      } else {
        this.testingTaskState!.submissions_audit_trigger[round] = {
          [candidatePubkey.toBase58()]: {
            trigger_by: this.testingStakingSystemAccount!.publicKey,
            slot: 100,
            votes: [],
          },
        }
      }
    }
  }

  async validateAndVoteOnNodes(
    validate: (submissionValue: string, round: number, nodePublicKey: string) => Promise<boolean>,
    round: number,
    useRandomSampling?: boolean,
  ): Promise<void | string> {
    console.log('******/  IN VOTING /******')
    useRandomSampling = useRandomSampling ?? false
    let taskAccountDataJSON: TaskSubmissionState | null = null
    try {
      taskAccountDataJSON = await this.getTaskSubmissionInfo(round)
    } catch (error) {
      console.error('Error in getting submissions for the round', error)
    }
    if (taskAccountDataJSON == null) {
      console.log('No submissions found for the round', round)
      return
    }
    // console.log(
    //   `Fetching the submissions of round ${round}`,
    //   taskAccountDataJSON.submissions[round],
    // )
    const submissions = taskAccountDataJSON.submissions[round]
    if (submissions == null) {
      console.log(`No submissions found in round ${round}`)
      return `No submissions found in round ${round}`
    } else {
      const keys = Object.keys(submissions)
      const values = Object.values(submissions)
      const size = values.length
      console.log('Submissions from last round: ', keys, values, size)

      let indices: number[] = []
      if (useRandomSampling == true) {
        const numberOfChecks = Math.min(5, size)
        let uniqueIndices = new Set<number>()
        while (uniqueIndices.size < numberOfChecks) {
          const randomIndex = Math.floor(Math.random() * size)
          uniqueIndices.add(randomIndex)
        }
        indices = Array.from(uniqueIndices)
      } else {
        indices = Array.from({ length: size }, (_, i) => i)
      }
      const submitterAccountKeyPair = await this.getSubmitterAccount()
      const submitterPubkey = submitterAccountKeyPair!.publicKey.toBase58()

      for (let index of indices) {
        const candidatePublicKey = keys[index]
        console.log('FOR CANDIDATE KEY', candidatePublicKey)

        const candidateKeyPairPublicKey = new PublicKey(candidatePublicKey)
        if (candidatePublicKey === submitterPubkey) {
          console.log('YOU CANNOT VOTE ON YOUR OWN SUBMISSIONS')
          continue
        }
        try {
          console.log(
            'SUBMISSION VALUE TO CHECK',
            values[index].submission_value,
          )
<<<<<<< HEAD

          // call the function to validate signature and get the hash of data

          const cid = values[index].submission_value

          const data = JSON.parse(
            await this.retrieveThroughHttpGateway(
              cid,
              `submissionValues${round}.json`,
            ),
          )

          const receivedHash = await this.verifySignature(
            data.signedMessage,
            candidatePublicKey,
          )

          console.log('Received hash', receivedHash)
          // calculate the hash from the file contents

          const calculatedHash = crypto
            .createHash('sha256')
            .update(data.submission)
            .digest('hex')

          console.log('Calculated hash', calculatedHash)

          // Remove the extra quotes from receivedHash.data
          const normalizedReceivedHash = receivedHash.data?.replace(/"/g, '')

          console.log('Normalized received hash', normalizedReceivedHash)

          //  compare if the calculated hash is equal to the received hash

          if (calculatedHash == normalizedReceivedHash) {
            const isValid = await validate(data.submission, round)
            console.log(`Voting ${isValid} to ${candidatePublicKey}`)

            if (isValid) {
              const submissions_audit_trigger =
                taskAccountDataJSON.submissions_audit_trigger[round]
              console.log('SUBMIT AUDIT TRIGGER', submissions_audit_trigger)
              if (
                submissions_audit_trigger &&
                submissions_audit_trigger[candidatePublicKey]
              ) {
                console.log('VOTING TRUE ON AUDIT')
                const response = await this.auditSubmission(
                  candidateKeyPairPublicKey,
                  isValid,
                  submitterAccountKeyPair!,
                  round,
                )
                console.log('RESPONSE FROM AUDIT FUNCTION', response)
              }
            } else {
              console.log('RAISING AUDIT / VOTING FALSE')
=======
          const isValid = await validate(values[index].submission_value, round, candidatePublicKey)
          console.log(`Voting ${isValid} to ${candidatePublicKey}`)

          if (isValid) {
            const submissions_audit_trigger =
              taskAccountDataJSON.submissions_audit_trigger[round]
            console.log('SUBMIT AUDIT TRIGGER', submissions_audit_trigger)
            if (
              submissions_audit_trigger &&
              submissions_audit_trigger[candidatePublicKey]
            ) {
              console.log('VOTING TRUE ON AUDIT')
>>>>>>> 9885d35c
              const response = await this.auditSubmission(
                candidateKeyPairPublicKey,
                isValid,
                submitterAccountKeyPair!,
                round,
              )
              console.log('RESPONSE FROM AUDIT FUNCTION', response)
            }
          } else {
            console.error('INVALID HASH')
            console.log('RAISING AUDIT / VOTING FALSE')
            const response = await this.auditSubmission(
              candidateKeyPairPublicKey,
              false,
              submitterAccountKeyPair!,
              round,
            )
            console.log('RESPONSE FROM AUDIT FUNCTION', response)
          }
        } catch (err) {
          console.log('ERROR IN ELSE CONDITION', err)
        }
      }
    }
  }

  fetchWithTimeout = (url: string, timeout = 60000): Promise<Response> => {
    const controller = new AbortController()

    return new Promise((resolve, reject) => {
      const timeoutId = setTimeout(() => {
        controller?.abort()
        reject(new Error('Request timed out'))
      }, timeout)

      fetch(url, { signal: controller.signal })
        .then((response) => {
          clearTimeout(timeoutId)
          resolve(response)
        })
        .catch((error) => {
          if (error.name === 'AbortError') {
            reject(new Error('Request was aborted'))
          } else {
            reject(error)
          }
        })
    })
  }

  async retrieveThroughHttpGateway(
    cid: string,
    fileName = '',
  ): Promise<string> {
    console.log('use IPFS HTTP gateway')

    const listOfIpfsGatewaysUrls = [
      `https://koii-k2-task-metadata.s3.us-east-2.amazonaws.com/${cid}/${fileName}`,
      `https://${cid}.ipfs.w3s.link/${fileName}`,
      `https://ipfs-gateway.koii.live/ipfs/${cid}/${fileName}`,
      `https://${cid}.ipfs.dweb.link/${fileName}`,
      `https://gateway.ipfs.io/ipfs/${cid}/${fileName}`,
      `https://ipfs.io/ipfs/${cid}/${fileName}`,
      `https://ipfs.eth.aragon.network/ipfs/${cid}/${fileName}`,
    ]

    for (const url of listOfIpfsGatewaysUrls) {
      try {
        const response = await this.fetchWithTimeout(url)
        const fileContent = await response.text()
        const couldNotFetchActualFileContent = fileContent.startsWith('<')

        if (!couldNotFetchActualFileContent) {
          return fileContent
        }

        console.log(`Gateway failed at ${url}, trying next if available.`)
      } catch (error) {
        console.error(`Error fetching from ${url}:`, error)
      }
    }

    throw Error(`Failed to get ${cid} from IPFS`)
  }

  async distributionListSubmissionOnChain(
    round: number,
  ): Promise<void | string> {
    if (taskNodeAdministered) {
      return await genericHandler('distributionListSubmissionOnChain', round)
    } else {
      if (!this.testingTaskState!.distribution_rewards_submission[round]) {
        this.testingTaskState!.distribution_rewards_submission[round] = {}
      }

      this.testingTaskState!.distribution_rewards_submission[round][
        this.testingStakingSystemAccount!.publicKey.toBase58()
      ] = {
        submission_value:
          this.testingStakingSystemAccount!.publicKey.toBase58(),
        slot: 200,
        round: 1,
      }
    }
  }

  async uploadDistributionList(
    distributionList: Record<string, any>,
    round: number,
  ): Promise<boolean | null> {
    if (taskNodeAdministered) {
      return await genericHandler(
        'uploadDistributionList',
        distributionList,
        round,
      )
    } else {
      if (!this.testingDistributionList![round]) {
        this.testingDistributionList![round] = {}
      }

      this.testingDistributionList![round][
        this.testingStakingSystemAccount!.publicKey.toBase58()
      ] = Buffer.from(JSON.stringify(distributionList))
      return true
    }
  }

  async getTaskDistributionInfo(
    round: number,
  ): Promise<TaskDistributionInfo | null> {
    if (taskNodeAdministered) {
      const taskDistributionInfo: TaskDistributionInfo = await genericHandler(
        'getTaskDistributionInfo',
        round,
      )
      if (
        typeof taskDistributionInfo === 'object' &&
        'error' in taskDistributionInfo
      ) {
        return null
      }
      return taskDistributionInfo
    } else {
      return this.testingTaskState
    }
  }

  async distributionListAuditSubmission(
    candidatePubkey: PublicKey,
    isValid: boolean,
    voterKeypair: Keypair,
    round: number,
  ): Promise<void> {
    if (taskNodeAdministered) {
      await genericHandler(
        'distributionListAuditSubmission',
        candidatePubkey,
        isValid,
        round,
      )
    } else {
      if (
        this.testingTaskState!.distributions_audit_trigger[round] &&
        this.testingTaskState!.distributions_audit_trigger[round][
        candidatePubkey.toBase58()
        ]
      ) {
        this.testingTaskState!.distributions_audit_trigger[round][
          candidatePubkey.toBase58()
        ].votes.push({
          is_valid: isValid,
          voter: voterKeypair.publicKey,
          slot: 100,
        })
      } else {
        this.testingTaskState!.distributions_audit_trigger[round] = {
          [candidatePubkey.toBase58()]: {
            trigger_by: this.testingStakingSystemAccount!.publicKey,
            slot: 100,
            votes: [],
          },
        }
      }
    }
  }

  async validateAndVoteOnDistributionList(
    validateDistribution: (
      submissionValue: string,
      round: number,
      nodePublicKey: string,
    ) => Promise<boolean>,
    round: number,
    //isPreviousRoundFailed?: boolean,
  ): Promise<void | string> {
    console.log('******/  IN VOTING OF DISTRIBUTION LIST /******')
    //isPreviousRoundFailed = isPreviousRoundFailed ?? false
    // let tasknodeVersionSatisfied = false
    // const taskNodeVersion = await this.getTaskNodeVersion()
    // if (semver.gte(taskNodeVersion, '1.11.19')) {
    //   tasknodeVersionSatisfied = true
    // }
    let taskAccountDataJSON: TaskDistributionInfo | null = null
    try {
      taskAccountDataJSON = await this.getTaskDistributionInfo(round)
    } catch (error) {
      console.error('Error in getting distributions for the round', error)
    }
    if (taskAccountDataJSON == null) {
      console.log('No distribution submissions found for the round', round)
      return
    }
    console.log(
      `Fetching the Distribution submissions of round ${round}`,
      taskAccountDataJSON.distribution_rewards_submission[round],
    )
    const submissions =
      taskAccountDataJSON?.distribution_rewards_submission[round]
    if (submissions == null || submissions == undefined) {
      console.log(`No submisssions found in round ${round}`)
      return `No submisssions found in round ${round}`
    } else {
      const keys = Object.keys(submissions)
      const values = Object.values(submissions)
      const size = values.length
      console.log(
        'Distribution Submissions from last round: ',
        keys,
        values,
        size,
      )
      let isValid: boolean
      const submitterAccountKeyPair = await this.getSubmitterAccount()
      const submitterPubkey = submitterAccountKeyPair?.publicKey.toBase58()

      for (let i = 0; i < size; i++) {
        let candidatePublicKey = keys[i]
        console.log('FOR CANDIDATE KEY', candidatePublicKey)
        let candidateKeyPairPublicKey = new PublicKey(keys[i])
        if (candidatePublicKey == submitterPubkey) {
          console.log('YOU CANNOT VOTE ON YOUR OWN DISTRIBUTION SUBMISSIONS')
        } else {
          try {
            console.log(
              'DISTRIBUTION SUBMISSION VALUE TO CHECK',
              values[i].submission_value,
            )
            isValid = await validateDistribution(
              values[i].submission_value,
              round,
              candidatePublicKey
            )
            console.log(`Voting ${isValid} to ${candidatePublicKey}`)

            if (isValid) {
              const distributions_audit_trigger =
                taskAccountDataJSON.distributions_audit_trigger[round]
              console.log(
                'SUBMIT DISTRIBUTION AUDIT TRIGGER',
                distributions_audit_trigger,
              )
              if (
                distributions_audit_trigger &&
                distributions_audit_trigger[candidatePublicKey]
              ) {
                console.log('VOTING TRUE ON DISTRIBUTION AUDIT')
                const response = await this.distributionListAuditSubmission(
                  candidateKeyPairPublicKey,
                  isValid,
                  submitterAccountKeyPair!,
                  round,
                )
                console.log(
                  'RESPONSE FROM DISTRIBUTION AUDIT FUNCTION',
                  response,
                )
              }
            } else if (isValid == false) {
              console.log('RAISING AUDIT / VOTING FALSE ON DISTRIBUTION')
              const response = await this.distributionListAuditSubmission(
                candidateKeyPairPublicKey,
                isValid,
                submitterAccountKeyPair!,
                round,
              )
              console.log('RESPONSE FROM DISTRIBUTION AUDIT FUNCTION', response)
            }
          } catch (err) {
            console.log('ERROR IN ELSE CONDITION FOR DISTRIBUTION', err)
          }
        }
      }
    }
  }

  async getDistributionList(
    publicKey: string,
    round: number,
  ): Promise<any | null> {
    if (taskNodeAdministered) {
      const response = await genericHandler(
        'getDistributionList',
        publicKey,
        round,
      )
      if (response.error) {
        return null
      }
      return response
    } else {
      const submissionValAcc =
        this.testingTaskState!.distribution_rewards_submission[round][
          this.testingStakingSystemAccount!.publicKey.toBase58()
        ].submission_value
      return this.testingDistributionList![round][submissionValAcc]
    }
  }

  async nodeSelectionDistributionList(
    round: number,
    isPreviousFailed: boolean,
  ): Promise<string | void> {
    let taskAccountDataJSON: TaskSubmissionState | null = null
    try {
      taskAccountDataJSON = await this.getTaskSubmissionInfo(round)
    } catch (error) {
      console.error('Task submission not found', error)
      return
    }

    if (taskAccountDataJSON == null) {
      console.error('Task state not found')
      return
    }
    console.log('EXPECTED ROUND', round)

    const submissions = taskAccountDataJSON.submissions[round]
    if (submissions == null) {
      console.log('No submisssions found in N-1 round')
      return 'No submisssions found in N-1 round'
    } else {
      let keys: string[] = []
      const latestRounds = [round, round - 1, round - 2].filter((r) => r >= 0)

      const promises = latestRounds.map(async (r) => {
        if (r == round) {
          return new Set(Object.keys(submissions))
        } else {
          let roundSubmissions: TaskSubmissionState | null = null
          try {
            roundSubmissions = await this.getTaskSubmissionInfo(r)
            if (roundSubmissions && roundSubmissions.submissions[r]) {
              return new Set(Object.keys(roundSubmissions.submissions[r]))
            }
          } catch (error) {
            console.error('Error in getting submissions for the round', error)
          }
          return new Set<string>()
        }
      })

      const keySets = await Promise.all(promises)

      keys =
        keySets.length > 0
          ? [...keySets[0]].filter((key) =>
            keySets.every((set) => set.has(key)),
          )
          : []
      if (keys.length == 0) {
        console.log('No common keys found in last 3 rounds')
        keys = Object.keys(submissions)
      }
      console.log('KEYS', keys.length)
      const values = keys.map((key) => submissions[key])

      let size = keys.length
      console.log('Submissions from N-2 round: ', size)

      try {
        const distributionData = await this.getTaskDistributionInfo(round)
        const audit_record = distributionData?.distributions_audit_record
        if (audit_record && audit_record[round] == 'PayoutFailed') {
          console.log('ROUND DATA', audit_record[round])
          const submitterList =
            distributionData.distribution_rewards_submission[round]
          const submitterKeys = Object.keys(submitterList)
          console.log('SUBMITTER KEYS', submitterKeys)
          const submitterSize = submitterKeys.length
          console.log('SUBMITTER SIZE', submitterSize)

          for (let j = 0; j < submitterSize; j++) {
            console.log('SUBMITTER KEY CANDIDATE', submitterKeys[j])
            const id = keys.indexOf(submitterKeys[j])
            console.log('ID', id)
            if (id != -1) {
              keys.splice(id, 1)
              values.splice(id, 1)
              size--
            }
          }

          console.log('KEYS FOR HASH CALC', keys.length)
        }
      } catch (error) {
        console.log('Error in getting distribution data', error)
      }

      const ValuesString = JSON.stringify(values)
      const hashDigest = createHash('sha256').update(ValuesString).digest('hex')

      console.log('HASH DIGEST', hashDigest)

      const calculateScore = (str: string = ''): number => {
        return str.split('').reduce((acc, val) => {
          return acc + val.charCodeAt(0)
        }, 0)
      }

      const compareASCII = (str1: string, str2: string): number => {
        const firstScore = calculateScore(str1)
        const secondScore = calculateScore(str2)
        return Math.abs(firstScore - secondScore)
      }

      const selectedNode = {
        score: 0,
        pubkey: '',
      }
      let score = 0
      if (isPreviousFailed) {
        let leastScore = -Infinity
        let secondLeastScore = -Infinity
        for (let i = 0; i < size; i++) {
          const candidateSubmissionJson: Record<string, any> = {}
          candidateSubmissionJson[keys[i]] = values[i]
          const candidateSubmissionString = JSON.stringify(
            candidateSubmissionJson,
          )
          const candidateSubmissionHash = createHash('sha256')
            .update(candidateSubmissionString)
            .digest('hex')
          const candidateScore = compareASCII(
            hashDigest,
            candidateSubmissionHash,
          )
          if (candidateScore > leastScore) {
            secondLeastScore = leastScore
            leastScore = candidateScore
          } else if (candidateScore > secondLeastScore) {
            secondLeastScore = candidateScore
            selectedNode.score = candidateScore
            selectedNode.pubkey = keys[i]
          }
        }
      } else {
        for (let i = 0; i < size; i++) {
          const candidateSubmissionJson: Record<string, any> = {}
          candidateSubmissionJson[keys[i]] = values[i]
          const candidateSubmissionString = JSON.stringify(
            candidateSubmissionJson,
          )
          const candidateSubmissionHash = createHash('sha256')
            .update(candidateSubmissionString)
            .digest('hex')
          const candidateScore = compareASCII(
            hashDigest,
            candidateSubmissionHash,
          )
          if (candidateScore > score) {
            score = candidateScore
            selectedNode.score = candidateScore
            selectedNode.pubkey = keys[i]
          }
        }
      }

      console.log('SELECTED NODE OBJECT', selectedNode)
      return selectedNode.pubkey
    }
  }

  async getAverageSlotTime(): Promise<number> {
    if (taskNodeAdministered) {
      try {
        return await genericHandler('getAverageSlotTime')
      } catch (error) {
        console.error('Error getting average slot time', error)
        return 400
      }
    } else {
      return 400
    }
  }

  async payoutTrigger(round: number): Promise<void> {
    if (taskNodeAdministered) {
      await genericHandler('payloadTrigger', round)
    } else {
      console.log('Payout Trigger only handles positive flows (Without audits)')

      round = 1
      const submissionValAcc =
        this.testingDistributionList![round][
          this.testingStakingSystemAccount!.publicKey.toBase58()
        ].submission_value
      this.testingTaskState!.available_balances =
        this.testingDistributionList![round][submissionValAcc]
    }
  }

  async selectAndGenerateDistributionList(
    submitDistributionList: (round: number) => Promise<void>,
    round: number,
    isPreviousRoundFailed: boolean,
  ): Promise<void> {
    console.log('SelectAndGenerateDistributionList called')
    const selectedNode = await this.nodeSelectionDistributionList(
      round,
      isPreviousRoundFailed,
    )
    console.log('Selected Node', selectedNode)
    const submitPubKey = await this.getSubmitterAccount()

    if (!selectedNode || !submitPubKey) return

    console.log('Selected Node', selectedNode)
    console.log('Submitter PubKey', submitPubKey.publicKey.toBase58())
    console.log('Round', round)

    if (selectedNode === submitPubKey?.publicKey.toBase58()) {
      console.log('IN SELECTED NODE CONDITION AND CALLING SUBMIT DISTRIBUTION')
      await submitDistributionList(round)
      const taskState = await this.getTaskState({})
      if (taskState == null) {
        console.error('Task state not found')
        return
      }
      const avgSlotTime = await this.getAverageSlotTime()
      if (avgSlotTime == null) {
        console.error('Avg slot time not found')
        return
      }
      setTimeout(
        async () => {
          await this.payoutTrigger(round)
        },
        (taskState.audit_window + taskState.submission_window) * avgSlotTime,
      )
    }
  }
  getTestingStakingWallet(): Keypair {
    if (process.env.STAKING_WALLET_PATH) {
<<<<<<< HEAD
      const wallet = readFileSync(process.env.STAKING_WALLET_PATH, 'utf-8')
      return Keypair.fromSecretKey(Uint8Array.from(JSON.parse(wallet)))
    } else {
      return new Keypair()
=======
      const wallet = readFileSync(process.env.STAKING_WALLET_PATH, "utf-8");
      return Keypair.fromSecretKey(
        Uint8Array.from(JSON.parse(wallet))
      );
    }
    else {
      return new Keypair();
>>>>>>> 9885d35c
    }
  }
}

async function genericHandler(...args: any[]): Promise<GenericHandlerResponse> {
  try {
    const response = await axios.post(BASE_ROOT_URL, {
      args,
      taskId: TASK_ID,
      secret: SECRET_KEY,
    })
    if (response.status === 200) {
      return response.data.response
    } else {
      console.error(response.status, response.data)
      return { error: response.data }
    }
  } catch (err: any) {
    console.error(`Error in genericHandler: "${args[0]}"`, err.message)
    console.error(err?.response?.data)
    return { error: err }
  }
}

const namespaceWrapper = new NamespaceWrapper()

if (taskNodeAdministered) {
  namespaceWrapper.getRpcUrl().then((rpcUrl) => {
    console.log(rpcUrl, 'RPC URL')
    if (typeof rpcUrl === 'string') {
      connection = new Connection(rpcUrl, 'confirmed')
    }
  })
}

export {
  namespaceWrapper,
  taskNodeAdministered,
  app,
  TASK_ID,
  MAIN_ACCOUNT_PUBKEY,
  SECRET_KEY,
  K2_NODE_URL,
  SERVICE_URL,
  STAKE,
  TASK_NODE_PORT,
  _server,
}<|MERGE_RESOLUTION|>--- conflicted
+++ resolved
@@ -544,7 +544,7 @@
       if (
         this.testingTaskState!.submissions_audit_trigger[round] &&
         this.testingTaskState!.submissions_audit_trigger[round][
-        candidatePubkey.toBase58()
+          candidatePubkey.toBase58()
         ]
       ) {
         this.testingTaskState!.submissions_audit_trigger[round][
@@ -567,9 +567,14 @@
   }
 
   async validateAndVoteOnNodes(
-    validate: (submissionValue: string, round: number, nodePublicKey: string) => Promise<boolean>,
+    validate: (
+      submissionValue: string,
+      round: number,
+      nodePublicKey: string,
+    ) => Promise<boolean>,
     round: number,
     useRandomSampling?: boolean,
+    uploadToIPFS = true,
   ): Promise<void | string> {
     console.log('******/  IN VOTING /******')
     useRandomSampling = useRandomSampling ?? false
@@ -626,67 +631,69 @@
             'SUBMISSION VALUE TO CHECK',
             values[index].submission_value,
           )
-<<<<<<< HEAD
-
-          // call the function to validate signature and get the hash of data
-
-          const cid = values[index].submission_value
-
-          const data = JSON.parse(
-            await this.retrieveThroughHttpGateway(
-              cid,
-              `submissionValues${round}.json`,
-            ),
-          )
-
-          const receivedHash = await this.verifySignature(
-            data.signedMessage,
-            candidatePublicKey,
-          )
-
-          console.log('Received hash', receivedHash)
-          // calculate the hash from the file contents
-
-          const calculatedHash = crypto
-            .createHash('sha256')
-            .update(data.submission)
-            .digest('hex')
-
-          console.log('Calculated hash', calculatedHash)
-
-          // Remove the extra quotes from receivedHash.data
-          const normalizedReceivedHash = receivedHash.data?.replace(/"/g, '')
-
-          console.log('Normalized received hash', normalizedReceivedHash)
-
-          //  compare if the calculated hash is equal to the received hash
-
-          if (calculatedHash == normalizedReceivedHash) {
-            const isValid = await validate(data.submission, round)
+
+          let isValid = false
+
+          if (uploadToIPFS) {
+            // call the function to validate signature and get the hash of data
+
+            const cid = values[index].submission_value
+
+            const data = JSON.parse(
+              await this.retrieveThroughHttpGateway(
+                cid,
+                `submissionValues${round}.json`,
+              ),
+            )
+
+            const receivedHash = await this.verifySignature(
+              data.signedMessage,
+              candidatePublicKey,
+            )
+
+            console.log('Received hash', receivedHash)
+            // calculate the hash from the file contents
+
+            const calculatedHash = crypto
+              .createHash('sha256')
+              .update(data.submission)
+              .digest('hex')
+
+            console.log('Calculated hash', calculatedHash)
+
+            // Remove the extra quotes from receivedHash.data
+            const normalizedReceivedHash = receivedHash.data?.replace(/"/g, '')
+
+            console.log('Normalized received hash', normalizedReceivedHash)
+
+            //  compare if the calculated hash is equal to the received hash
+
+            if (calculatedHash == normalizedReceivedHash) {
+              isValid = await validate(
+                data.submission,
+                round,
+                candidatePublicKey,
+              )
+              console.log(`Voting ${isValid} to ${candidatePublicKey}`)
+            } else {
+              console.error('INVALID HASH')
+              console.log('RAISING AUDIT / VOTING FALSE')
+              const response = await this.auditSubmission(
+                candidateKeyPairPublicKey,
+                false,
+                submitterAccountKeyPair!,
+                round,
+              )
+              console.log('RESPONSE FROM AUDIT FUNCTION', response)
+            }
+          } else {
+            isValid = await validate(
+              values[index].submission_value,
+              round,
+              candidatePublicKey,
+            )
             console.log(`Voting ${isValid} to ${candidatePublicKey}`)
-
-            if (isValid) {
-              const submissions_audit_trigger =
-                taskAccountDataJSON.submissions_audit_trigger[round]
-              console.log('SUBMIT AUDIT TRIGGER', submissions_audit_trigger)
-              if (
-                submissions_audit_trigger &&
-                submissions_audit_trigger[candidatePublicKey]
-              ) {
-                console.log('VOTING TRUE ON AUDIT')
-                const response = await this.auditSubmission(
-                  candidateKeyPairPublicKey,
-                  isValid,
-                  submitterAccountKeyPair!,
-                  round,
-                )
-                console.log('RESPONSE FROM AUDIT FUNCTION', response)
-              }
-            } else {
-              console.log('RAISING AUDIT / VOTING FALSE')
-=======
-          const isValid = await validate(values[index].submission_value, round, candidatePublicKey)
-          console.log(`Voting ${isValid} to ${candidatePublicKey}`)
+          }
 
           if (isValid) {
             const submissions_audit_trigger =
@@ -697,7 +704,6 @@
               submissions_audit_trigger[candidatePublicKey]
             ) {
               console.log('VOTING TRUE ON AUDIT')
->>>>>>> 9885d35c
               const response = await this.auditSubmission(
                 candidateKeyPairPublicKey,
                 isValid,
@@ -707,11 +713,10 @@
               console.log('RESPONSE FROM AUDIT FUNCTION', response)
             }
           } else {
-            console.error('INVALID HASH')
             console.log('RAISING AUDIT / VOTING FALSE')
             const response = await this.auditSubmission(
               candidateKeyPairPublicKey,
-              false,
+              isValid,
               submitterAccountKeyPair!,
               round,
             )
@@ -863,7 +868,7 @@
       if (
         this.testingTaskState!.distributions_audit_trigger[round] &&
         this.testingTaskState!.distributions_audit_trigger[round][
-        candidatePubkey.toBase58()
+          candidatePubkey.toBase58()
         ]
       ) {
         this.testingTaskState!.distributions_audit_trigger[round][
@@ -949,7 +954,7 @@
             isValid = await validateDistribution(
               values[i].submission_value,
               round,
-              candidatePublicKey
+              candidatePublicKey,
             )
             console.log(`Voting ${isValid} to ${candidatePublicKey}`)
 
@@ -1065,8 +1070,8 @@
       keys =
         keySets.length > 0
           ? [...keySets[0]].filter((key) =>
-            keySets.every((set) => set.has(key)),
-          )
+              keySets.every((set) => set.has(key)),
+            )
           : []
       if (keys.length == 0) {
         console.log('No common keys found in last 3 rounds')
@@ -1252,20 +1257,10 @@
   }
   getTestingStakingWallet(): Keypair {
     if (process.env.STAKING_WALLET_PATH) {
-<<<<<<< HEAD
       const wallet = readFileSync(process.env.STAKING_WALLET_PATH, 'utf-8')
       return Keypair.fromSecretKey(Uint8Array.from(JSON.parse(wallet)))
     } else {
       return new Keypair()
-=======
-      const wallet = readFileSync(process.env.STAKING_WALLET_PATH, "utf-8");
-      return Keypair.fromSecretKey(
-        Uint8Array.from(JSON.parse(wallet))
-      );
-    }
-    else {
-      return new Keypair();
->>>>>>> 9885d35c
     }
   }
 }
