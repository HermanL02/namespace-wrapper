--- conflicted
+++ resolved
@@ -14,7 +14,6 @@
 import express from 'express'
 import dotenv from 'dotenv'
 import bodyParser from 'body-parser'
-// import { borsh_bpf_js_deserialize } from '../webasm_bincode_deserializer/bincode_js'
 import {
   GenericHandlerResponse,
   TaskState,
@@ -440,10 +439,6 @@
         return response
       }
     } else {
-<<<<<<< HEAD
-      // console.log("Can't get task state by ID in testing")
-      // return this.testingTaskState
-
       // get task state from K2
       const connection = new Connection(
         process.env.K2_URL || 'https://testnet.koii.network',
@@ -497,60 +492,6 @@
           return null
         }
       }
-=======
-      console.log("Can't get task state by ID in testing")
-      return this.testingTaskState
-
-      // get task state from K2
-      // NOT WORKING: requires WASM which won't be included when webpacking for the desktop node
-      // const connection = new Connection(
-      //   'https://testnet.koii.network',
-      //   'confirmed',
-      // )
-      // if (task_type === 'KOII') {
-      //   try {
-      //     if (!options) options = {}
-      //     const {
-      //       is_submission_required = false,
-      //       is_distribution_required = false,
-      //       is_available_balances_required = false,
-      //       is_stake_list_required = false,
-      //     } = options
-      //     const taskAccountInfo = await connection.getTaskAccountInfo(
-      //       new PublicKey(taskId),
-      //       is_submission_required,
-      //       is_distribution_required,
-      //       is_available_balances_required,
-      //       is_stake_list_required,
-      //       'base64',
-      //     )
-      //     if (!taskAccountInfo) {
-      //       console.error('Error getting task account info')
-      //       return null
-      //     }
-      //     return JSON.parse(taskAccountInfo.data.toString('utf-8'))
-      //   } catch (error) {
-      //     console.error('Error in fetching task state', error)
-      //     return null
-      //   }
-      // } else {
-      //   try {
-      //     const accountInfo = await connection.getAccountInfo(
-      //       new PublicKey(new PublicKey(taskId)),
-      //     )
-      //     if (!accountInfo) {
-      //       console.error('Error in getting task account info')
-      //       return null
-      //     }
-      //     const buffer = accountInfo.data
-      //     const taskState = borsh_bpf_js_deserialize(buffer)
-      //     return parseTaskState(taskState)
-      //   } catch (error) {
-      //     console.error('Error in fetching task state', error)
-      //     return null
-      //   }
-      // }
->>>>>>> d1ca39fc
     }
   }
 
